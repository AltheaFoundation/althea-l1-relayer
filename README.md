--- conflicted
+++ resolved
@@ -1,11 +1,13 @@
 # Althea L1 Gasless relayer
 
 The Althea L1 gasless relayer is an ecosystem wide system for allowing a market of relayers to submit 'gasless' transactions. These are transactions where the user does not have ALTHEA but wishes to pay their transaction fee in another token.
-
-<<<<<<< HEAD
 The relayer application queries various transaction sources and relays transactions when they are available with a required profit margin between the provided payment token and the value of ALTEHA required to actually execute the transaction.
 
-## Setup Instructions (Ubuntu)
+## Download Instructions
+
+Download the appropriate binary for your platform from the [releases page](https://github.com/AltheaFoundation/althea-l1-relayer/releases)
+
+## Build Instructions (Ubuntu)
 
 1. Pull the repo and build. You might need to install dependencies if not already done.
 
@@ -18,26 +20,27 @@
 cargo build
 ```
 
-2. Move the built binary to your `/usr/bin`, and test.
+## Setup Instructions (Linux)
+
+1. Move the built binary to your `/usr/bin`, and test.
 
 ```
-mv target/debug/althea-l1-relayer /usr/bin
+mv BINARY_DOWNLOAD_PATH /usr/bin
 althea-l1-relayer -- help
 ```
 
-3. You will need an ETH wallet with a bit of $ALTHEA in it (1-2 $ALTHEA should be enough). For security and safety, create a new wallet in your choice of frontend (e.g. Metamask) and prepare it with the $ALTHEA.
+## Use Instructions (all platforms)
 
-4. /Input the private key from the ETH wallet you created in Step 3 as a flag.
+1. You will need an ETH wallet with a bit of $ALTHEA in it (1-2 $ALTHEA should be enough). For security and safety, create a new wallet in your choice of app (e.g. Metamask) and prepare it with the $ALTHEA.
+
+2. /Input the private key from the ETH wallet you created in Step 3 as a flag.
 
 ```
 althea-l1-relayer --private-key <64-char ETH private key>
 ```
 
-5. Read the warning / terms and make sure you understand them, then start the relayer.
+3. Read the warning / terms and make sure you understand them, then start the relayer.
 
 ```
 althea-l1-relayer --agree --private-key <64-char ETH private key>
-```
-=======
-The relayer application queries various transaction sources and relays transactions when they are available with a required profit margin between the provided payment token and the value of ALTEHA required to actually execute the transaction
->>>>>>> 95f02481
+```